--- conflicted
+++ resolved
@@ -25,15 +25,11 @@
   "Programming Language :: Python :: Implementation :: CPython",
   "Programming Language :: Python :: Implementation :: PyPy",
 ]
-<<<<<<< HEAD
 dependencies = [
-  "databricks-sdk~=0.10.0",
+  "databricks-sdk~=0.18.0",
   "PyYAML>=6.0.0,<7.0.0",
   "sqlglot~=18.8.0"
 ]
-=======
-dependencies = ["databricks-sdk~=0.18.0"]
->>>>>>> 2a3dd0a7
 
 [project.urls]
 Documentation = "https://github.com/databrickslabs/databricks-labs-lsql#readme"
